--- conflicted
+++ resolved
@@ -4,13 +4,8 @@
 import subprocess
 from multiprocessing import Process, Queue, JoinableQueue, Lock, Value
 
-<<<<<<< HEAD
-import hatchet.utils.ProgressBar as pb
-import hatchet.utils.Supporting as sp
-=======
 from . import ProgressBar as pb
 from . import Supporting as sp
->>>>>>> 8e72a2f2
 
 
 def tcount(samtools, samples, chromosomes, num_workers, q, verbose=False):
