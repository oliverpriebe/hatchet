--- conflicted
+++ resolved
@@ -6,13 +6,8 @@
 import copy
 import numpy as np
 
-<<<<<<< HEAD
-from hatchet.utils.ArgParsing import parse_clubb_args
-import hatchet.utils.Supporting as sp
-=======
 from .ArgParsing import parse_clubb_args
 from . import Supporting as sp
->>>>>>> 8e72a2f2
 
 
 def main(args=None):
