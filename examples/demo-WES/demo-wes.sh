--- conflicted
+++ resolved
@@ -8,11 +8,7 @@
 The demo requires that HATCHet has been successfully compiled and all the dependencies are available and functional. As such, the demo requires the user to properly set up the following paths:
 
 ```shell
-<<<<<<< HEAD
-PY="python3" # This id the full path to the version of PYTHON3 which contains the required `hatchet` module. When this corresponds to the standard version, the user can keep the given value of `python2`
-=======
-PY="python3" # This id the full path to the version of PYTHON3 which contains the required `hatchet` module. When this corresponds to the standard version, the user can keep the given value of `python3`
->>>>>>> 8e72a2f2
+PY="python3" # This is the full path to the version of PYTHON3 which contains the required `hatchet` module. When this corresponds to the standard version, the user can keep the given value of `python3`
 :<<'```shell' # Ignore this line
 ```
 
